--- conflicted
+++ resolved
@@ -55,15 +55,8 @@
         if (identical(module_parent, .GlobalEnv))
             attach(mod_env, name = environmentName(mod_env))
         else
-<<<<<<< HEAD
-            do_import(as.character(module), module_path, module_parent)
-
-    if (attach)
-        base::attach(mod_env, name = environmentName(mod_env))
-=======
             parent.env(module_parent) = mod_env
     }
->>>>>>> 42caf397
 
     invisible(mod_env)
 }
