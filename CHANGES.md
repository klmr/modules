* 0.9:
    * Fix wrong module name and path information after a module has been
      attached (#66, #67, #70)
    * Deprecate usage of variables for package names (#68)

* 0.8.2:
    * Fix loading of a package that contains errors (#58)
    * Fix `reload` overwriting the wrong object if its name is shadowed by the
      name of the reloaded module (#51)
    * Fix loading of S3 generics without associated methods (#63)

* 0.8.1:
    * Fix bug concerning wrong operator attachment for packages

* 0.8:
    * Add support for importing packages (#45)
<<<<<<< HEAD
    * Make module access operator `$` stricter
=======
    * Improve type checking (module access operator `$` is stricter, #55)
>>>>>>> d3da6f6d

* 0.7.3:
    * Add Shiny support (#53, rstudio/shinyapps#152)

* 0.7.2:
    * Fix building of vignette (#52)
    * Add support for knitr with help from @yihui (#31, yihui/knitr#950)

* 0.7.1:
    * Add a vignette
    * Fix operators whose name contains a dot

* 0.7:
    * Add support for S3 methods in modules

* 0.6.1:
    * Support aliases and illegal R names for documentation topics

* 0.6:
    * Add support for documentation via roxygen2 doc comments in modules

* 0.5:
    * Assume all module source files are UTF-8 encoded
    * Export non-function objects as well as functions
    * Lock exported namespace so that its symbols cannot be modified
    * Add `export_submodule` function
    * Improve documentation

* 0.4:
    * Make imports absolute by default, and add ability for explicit relative
      imports via the `./` or `../` prefix, and use the current script path as
      the base path, rather than the current working directory, when invoking a
      script via `R CMD BATCH` or `Rscript`
    * Do not change `getwd()` when `import`ing
    * Remove requirement for `__init__.r` as supermodule markers
    * Make `unload` and `reload` aware of globally attached modules
    * Fix `module_name` bug
    * Add `module_file` function which works akin to `system.file`
    * Pretty-print module objects
    * Support circular dependencies between modules
    * Fix (hopefully) installation on Windows by specifying project encoding

* 0.3:
    * Add capability of partially attaching modules

* 0.2:
    * Change the API to use quoted strings instead of unevaluated
      expressions, and slashes instead of dots to denote nested submodules
    * Attach operators even if other functions are not attached, to make them
      usable

* 0.1: Initial release<|MERGE_RESOLUTION|>--- conflicted
+++ resolved
@@ -14,11 +14,8 @@
 
 * 0.8:
     * Add support for importing packages (#45)
-<<<<<<< HEAD
     * Make module access operator `$` stricter
-=======
     * Improve type checking (module access operator `$` is stricter, #55)
->>>>>>> d3da6f6d
 
 * 0.7.3:
     * Add Shiny support (#53, rstudio/shinyapps#152)
