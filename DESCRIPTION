Package: modules
Title: Modules for R
<<<<<<< HEAD
Version: 0.7.3
=======
Version: 0.8
>>>>>>> 3f2952fd
Author: Konrad Rudolph <konrad.rudolph@gmail.com>
Maintainer: Konrad Rudolph <konrad.rudolph@gmail.com>
Description: Alternative package management system for R
Depends:
    R (>= 3.0.2)
Imports:
    tools,
    roxygen2
License: Apache License (== 2.0) | file LICENSE
LazyData: true
Encoding: UTF-8
Suggests:
    knitr,
    testthat
VignetteBuilder: knitr<|MERGE_RESOLUTION|>--- conflicted
+++ resolved
@@ -1,10 +1,6 @@
 Package: modules
 Title: Modules for R
-<<<<<<< HEAD
-Version: 0.7.3
-=======
 Version: 0.8
->>>>>>> 3f2952fd
 Author: Konrad Rudolph <konrad.rudolph@gmail.com>
 Maintainer: Konrad Rudolph <konrad.rudolph@gmail.com>
 Description: Alternative package management system for R
